#! /usr/bin/env python

# Copyright (c) 2012 Victor Terron. All rights reserved.
# Institute of Astrophysics of Andalusia, IAA-CSIC
#
# This file is part of LEMON.
#
# LEMON is free software: you can redistribute it and/or modify it
# under the terms of the GNU General Public License as published by
# the Free Software Foundation, either version 3 of the License, or
# (at your option) any later version.
#
# This program is distributed in the hope that it will be useful,
# but WITHOUT ANY WARRANTY; without even the implied warranty of
# MERCHANTABILITY or FITNESS FOR A PARTICULAR PURPOSE. See the
# GNU General Public License for more details.
#
# You should have received a copy of the GNU General Public License
# along with this program. If not, see <http://www.gnu.org/licenses/>.

from __future__ import division

"""
This module implements LEMONdB, the interface to the databases to which
photometric information (photometry.py), light curves (diffphot.py) and star
periods (periods.py) are saved. These databases contain all the information
relative to the campaign that may be needed for the data analysis process.

"""

import collections
import copy
import math
import numpy
import numbers
import operator
import os
import random
import string
import sqlite3
import tempfile

# LEMON modules
<<<<<<< HEAD
import astromatic
=======
import json_parse
>>>>>>> 1d36079d
import methods
import passband

class DBStar(object):
    """ Encapsulates the instrumental photometric information for a star.

    This class is used as a container for the instrumental photometry of a
    star, observed in a specific photometric filter. It implements both
    high-level and low-level routines, the latter of which are fundamental for
    a scalable implementation of the differential photometry algorithms.

    """

    def __init__(self, id_, pfilter, phot_info, times_indexes,
                 dtype = numpy.longdouble):
        """ Instantiation method for the DBStar class.

        This is an abrupt descent in the abstraction ladder, but needed in
        order to compute the light curves fast and minimize the memory usage.

        Arguments:
        id_ - the ID of the star in the LEMONdB.
        pfilter - the photometric filter of the information being stored.
        phot_info - a two-dimensional NumPy array with the photometric
                    information. It *must* have three rows (the first for the
                    time, the second for the magnitude and the last for the
                    SNR) and as many columns as records for which there is
                    photometric information. For example, in order to get the
                    magnitude of the third image, we would do phot_info[1][2]
        times_indexes - a dictionary mapping each Unix time for which the star
                        was observed to its index in phot_info; this gives us
                        O(1) lookups when 'trimming' an instance. See the
                        BDStar.issubset and complete_for for further
                        information. Note that the values in this dictionary
                        are trusted blindly, so they better have the correct
                        values for phot_info!

        """

        self.id = id_
        self.pfilter = pfilter
        if phot_info.shape[0] != 3: # number of rows
            raise ValueError("'phot_info' must have exactly three rows")
        self._phot_info = phot_info
        self._time_indexes = times_indexes
        self.dtype = dtype

    def __str__(self):
        """ The 'informal' string representation """
        return "%s(ID = %d, filter = %s, %d records)" % \
               (self.__class__.__name__, self.id, self.pfilter, len(self))

    def __len__(self):
        """ Return the number of records for the star """
        return self._phot_info.shape[1] # number of columns

    def time(self, index):
        """ Return the Unix time of the index-th record """
        return self._phot_info[0][index]

    def _time_index(self, unix_time):
        """ Return the index of the Unix time in '_phot_info' """
        return self._time_indexes[unix_time]

    def mag(self, index):
        """ Return the magnitude of the index-th record """
        return self._phot_info[1][index]

    def snr(self, index):
        """ Return the SNR of the index-th record """
        return self._phot_info[2][index]

    @property
    def _unix_times(self):
        """ Return the Unix times at which the star was observed """
        return self._phot_info[0]

    def issubset(self, other):
        """ Return True if for each Unix time at which 'self' was observed,
        there is also an observation for 'other'; False otherwise """

        for unix_time in self._unix_times:
            if unix_time not in other._time_indexes:
                return False
        return True

    def _trim_to(self, other):
        """ Return a new DBStar which contains the records of 'self' that were
        observed at the Unix times that can be found in 'other'. KeyError will
        be raised if self if not a subset of other -- so you should check for
        that before trimming anything"""

        phot_info = numpy.empty((3, len(other)), dtype = self.dtype)
        for oindex, unix_time in enumerate(other._unix_times):
            sindex = self._time_index(unix_time)
            phot_info[0][oindex] = self.time(sindex)
            phot_info[1][oindex] = self.mag(sindex)
            phot_info[2][oindex] = self.snr(sindex)
        return DBStar(self.id, self.pfilter, phot_info,
                      other._time_indexes, dtype = self.dtype)

    def complete_for(self, iterable):
        """ Iterate over the supplied DBStars and trim them.

        The method returns a list with the 'trimmed' version of those DBStars
        which are different than 'self' (i.e., a star instance will not be
        considered to be a subset of itself) and of which it it is a subset.

        """

        complete_stars = []
        for star in iterable:
            if self is not star and self.issubset(star):
                complete_stars.append(star._trim_to(self))
        return complete_stars

    @staticmethod
    def make_star(id_, pfilter, rows, dtype = numpy.longdouble):
        """ Construct a DBstar instance for some photometric data.

        Feeding the class constructor with NumPy arrays and dictionaries is not
        particularly practical, so most of the time you may want to use instead
        this convenience function. It also receives the star ID and the filter
        of the star, but the photometric records are given as a sequence of
        three-element tuples (Unix time, magnitude and SNR).

        """

        # NumPy arrays are stored in contiguous blocks of memory, so adding
        # rows or columns to an existing one would require to copy the entire
        # array to a new block of memory. It is much better to first create an
        # array as big as will be needed -- numpy.empty(), unlike zeros, does
        # not initializes its entries and may therefore be marginally faster

        phot_info = numpy.empty((3, len(rows)), dtype = dtype)

        # A cache, mapping each Unix time to its index in phot_info; passed
        # to the constructor of DBStar for O(1) lookups of Unix times
        times_indexes = {}

        for index, row in enumerate(rows):
            unix_time, magnitude, snr = row
            phot_info[0][index] = unix_time
            phot_info[1][index] = magnitude
            phot_info[2][index] = snr
            times_indexes[unix_time] = index
        return DBStar(id_, pfilter, phot_info, times_indexes, dtype = dtype)


# The parameters used for aperture photometry
typename = 'PhotometricParameters'
field_names = "aperture, annulus, dannulus"
PhotometricParameters = collections.namedtuple(typename, field_names)

# A FITS image
typename = 'Image'
field_names = "path pfilter unix_time object airmass gain ra dec"
Image = collections.namedtuple(typename, field_names)

class LightCurve(object):
    """ The data points of a graph of light intensity of a celestial object.

    Encapsulates a series of Unix times linked to a differential magnitude with
    a signal-to-noise ratio. Internally stored as a list of three-element
    tuples, but we are implementing the add method so that we can interact with
    it as if it were a set, moving us up one level in the abstraction ladder.

    """

    def __init__(self, pfilter, cstars, cweights, dtype = numpy.longdouble):
        """ 'cstars' is a sequence or iterable of the IDs in the LEMONdB of the
        stars that were used as comparison stars when the light curve was
        computed, while 'cweights' is another sequence or iterable with the
        corresponding weights. The i-th comparison star (cstars) is assigned
        the i-th weight (cweights). The sum of all weights should equal one.

        """

        if len(cstars) != len(cweights):
            msg = "number of weights must equal that of comparison stars"
            raise ValueError(msg)
        if not cstars:
            msg = "at least one comparison star is needed"
            raise ValueError(msg)

        self._data = []
        self.pfilter = pfilter
        self.cstars = cstars
        self.cweights = cweights
        self.dtype = dtype

    def add(self, unix_time, magnitude, snr):
        """ Add a data point to the light curve """
        self._data.append((unix_time, magnitude, snr))

    def __len__(self):
        return len(self._data)

    def __getitem__(self, index):
        return self._data[index]

    def __iter__(self):
        """ Return a copy of the (unix_time, magnitude, snr) tuples,
        chronologically sorted"""
        return iter(sorted(self._data, key = operator.itemgetter(0)))

    @property
    def stdev(self):
        if not self:
            raise ValueError("light curve is empty")
        magnitudes = [mag for unix_time, mag, snr in self._data]
        return numpy.std(numpy.array(magnitudes, dtype = self.dtype))

    def weights(self):
        """ Return a generator over the pairs of comparison stars and their
            corresponding weights """
        for cstar_id, cweight in zip(self.cstars, self.cweights):
            yield cstar_id, cweight

    def amplitude(self, npoints = 1, median = True):
        """ Compute the peak-to-peak amplitude of the light curve.

        The amplitude of a light curve is usually defined, and in this manner
        it is calculated by default, as the change between peak (the highest
        value) and trough (lowest value). However, this method also allows to
        take into account that there might be outliers, caused by measurement
        errors, that could severely affect the result of this difference. Thus,
        it its possible to take the mean or median of several points as the
        peak and trough used to compute the amplitude. The ValueError exception
        is raised if there are no points in the light cuve (i.e., it is empty).

        Keyword arguments:
        npoints - the number of maximum and minimum points (i.e., differential
                  magnitudes) that are combined to obtain the peak and trough.
        median - whether the maximum and minimum points are combined taking
                 their median (if the parameter evaluates to True) or their
                 arithmetic mean (otherwise).

        """

        if not self:
            raise ValueError("light curve is empty")

        magnitudes = sorted(mag for unix_time, mag, snr in self._data)
        func = numpy.median if median else numpy.mean
        return func(magnitudes[-npoints:]) - func(magnitudes[:npoints])

    def ignore_noisy(self, snr):
        """ Return a copy of the LightCurve without noisy points.

        The method returns a deep copy of the instance from which those
        differential magnitudes whose signal-to-noise ratio is below 'snr'
        have been removed.

        """

        curve = copy.deepcopy(self)
        # _data stores three-element tuples: (Unix time, magnitude, snr)
        curve._data = [x for x in curve._data if x[-1] >= snr]
        return curve


class DuplicateImageError(sqlite3.IntegrityError):
    """ Raised if two Images with the same Unix time are added to a LEMONdB """
    pass

class DuplicateStarError(sqlite3.IntegrityError):
    """ Raised if tho stars with the same ID are added to a LEMONdB """
    pass

class UnknownStarError(sqlite3.IntegrityError):
    """ Raised when a star foreign key constraint fails """
    pass

class UnknownImageError(sqlite3.IntegrityError):
    """ Raised when an image foreign key constraint fails """
    pass

class DuplicatePeriodError(sqlite3.IntegrityError):
    """ Raised if more than one period for the same star and filter is added"""
    pass

class DuplicatePhotometryError(sqlite3.IntegrityError):
    """ Raised of more than one record for the same star and image is added"""
    pass

class DuplicateLightCurvePointError(sqlite3.IntegrityError):
    """ If more than one curve point for the same star and image is added"""
    pass

class LEMONdB(object):
    """ Interface to the SQLite database used to store our results """

    def __init__(self, path, dtype = numpy.longdouble):

        self.path = path
        self.dtype = dtype
        self.connection = sqlite3.connect(self.path, isolation_level = None)
        self._cursor = self.connection.cursor()

        # Enable foreign key support (SQLite >= 3.6.19)
        self._execute("PRAGMA foreign_keys = ON")
        self._execute("PRAGMA foreign_keys")
        if not self._rows.fetchone()[0]:
            raise sqlite3.NotSupportedError("foreign key support is not enabled")

        self._start()
        self._create_tables()
        self.commit()

    def __del__(self):
        self._cursor.close()
        self.connection.close()

    def _execute(self, query, t = ()):
        """ Execute SQL query; returns nothing """
        self._cursor.execute(query, t)

    @property
    def _rows(self):
        """ Return an iterator over the rows returned by the last query """
        return self._cursor

    def _start(self):
        """ Start a new transaction """
        self._execute("BEGIN TRANSACTION")

    def _end(self):
        """ End the current transaction """
        self._execute("END TRANSACTION")

    def commit(self):
        """ Make the changes of the current transaction permanent.
        Automatically starts a new transaction """
        self._end()
        self._start()

    def _savepoint(self, name = None):
        """ Start a new savepoint, use a random name if not given any.
        Returns the name of the savepoint that was started. """

        if not name:
            name = ''.join(random.sample(string.letters, 12))
        self._execute("SAVEPOINT %s" % name)
        return name

    def _rollback_to(self, name):
        """ Revert the state of the database to a savepoint """
        self._execute("ROLLBACK TO %s" % name)

    def _release(self, name):
        """ Remove from the transaction stack all savepoints back to and
        including the most recent savepoint with this name """
        self._execute("RELEASE %s" % name)

    def analyze(self):
        """ Run the ANALYZE command and commit automatically.

        This command gathers statistics about tables and indexes and stores the
        collected information in internal tables of the database where the
        query optimizer can access the information and use it to help make
        better query planning choices. These statistics are not automatically
        updated as the content of the database changes. If the content of the
        database changes significantly, or if the database schema changes, then
        one should consider rerunning the ANALYZE command in order to update
        the statistics. [https://www.sqlite.org/lang_analyze.html]

        """

        self._execute("ANALYZE")
        self.commit()

    def _create_tables(self):
        """ Create, if needed, the tables used by the database """

        # This table will contain non-relational information about the LEMONdB
        # itself: we need to store records (key-value pairs, such as ('AUTHOR',
        # 'John Doe') or ('DATE', 1401993454.89).
        self._execute('''
        CREATE TABLE IF NOT EXISTS metadata (
            key   TEXT NOT NULL,
            value BLOB,
            UNIQUE (key))
        ''')

        # STARS table: 'x' and 'y' are the x- and y-image coordinates of the
        # stars (or, by extension, any astronomical object) in the FITS file
        # on which they are detected (what we call the "sources image").

        self._execute('''
        CREATE TABLE IF NOT EXISTS stars (
            id   INTEGER PRIMARY KEY,
            x    REAL NOT NULL,
            y    REAL NOT NULL,
            ra   REAL NOT NULL,
            dec  REAL NOT NULL,
            imag REAL NOT NULL)
        ''')

        self._execute('''
        CREATE TABLE IF NOT EXISTS photometric_filters (
            id    INTEGER PRIMARY KEY,
            name  TEXT UNIQUE NOT NULL)
        ''')

        self._execute('''
        CREATE TABLE IF NOT EXISTS photometric_parameters (
            id       INTEGER PRIMARY KEY,
            aperture INTEGER NOT NULL,
            annulus  INTEGER NOT NULL,
            dannulus INTEGER NOT NULL)
        ''')

        self._execute("CREATE INDEX IF NOT EXISTS phot_params_all_rows "
                      "ON photometric_parameters(aperture, annulus, dannulus)")

        # Map (1) a set of photometric parameters and (2) a photometric filter
        # to a standard deviation. This table is populated by the photometry
        # module when the --annuli option is used, storing here the contents
        # of the JSON file with all the candidate photometric parameters.

        self._execute('''
        CREATE TABLE IF NOT EXISTS candidate_parameters (
            id         INTEGER PRIMARY KEY,
            pparams_id INTEGER NOT NULL,
            filter_id  INTEGER NOT NULL,
            stdev      REAL NOT NULL,
            FOREIGN KEY (pparams_id) REFERENCES photometric_parameters(id),
            FOREIGN KEY (filter_id) REFERENCES photometric_filters(id),
            UNIQUE (pparams_id, filter_id))
        ''')

        self._execute("CREATE INDEX IF NOT EXISTS cand_filter "
                      "ON candidate_parameters(filter_id)")

        # IMAGES table: the 'sources' column stores Boolean values as integers
        # 0 (False) and 1 (True), indicating the FITS image on which sources
        # were detected. Only one image must have 'sources' set to True; all
        # the others must be False.

        self._execute('''
        CREATE TABLE IF NOT EXISTS images (
            id         INTEGER PRIMARY KEY,
            path       TEXT NOT NULL,
            filter_id  INTEGER,
            unix_time  REAL,
            object     TEXT,
            airmass    REAL,
            gain       REAL,
            ra         REAL NOT NULL,
            dec        REAL NOT NULL,
            sources    INTEGER NOT NULL,
            FOREIGN KEY (filter_id) REFERENCES photometric_filters(id),
            UNIQUE (filter_id, unix_time))

        ''')

        self._execute("CREATE INDEX IF NOT EXISTS img_by_filter_time "
                      "ON images(filter_id, unix_time)")

        # Enforce a maximum of one sources image (SOURCES == 1)
        for index, when in enumerate(("INSERT", "UPDATE OF sources")):
            stmt = """CREATE TRIGGER IF NOT EXISTS single_sources_%d
                      AFTER %s ON images
                      BEGIN
                          SELECT RAISE(ABORT, 'only one SOURCES column may be = 1')
                          WHERE (SELECT COUNT(*)
                                 FROM images
                                 WHERE sources = 1) > 1;
                      END; """ % (index, when)
            self._execute(stmt)

        # Although FILTER_ID, UNIX_TIME, AIRMASS and GAIN may be NULL, we only
        # allow this for the sources image (that for which SOURCES == 1). The
        # four columns are mandatory for 'normal' (so to speak) images.

        for field in ('FILTER_ID', 'UNIX_TIME', 'AIRMASS', 'GAIN'):
            for index, where in enumerate(("INSERT", "UPDATE OF " + field)):
                stmt =  """CREATE TRIGGER IF NOT EXISTS {0}_not_null_{1}
                           AFTER {2} ON images
                           FOR EACH ROW
                           WHEN NEW.{0} is NULL AND NEW.sources != 1
                           BEGIN
                               SELECT RAISE(ABORT, '{0} may not be NULL unless SOURCES = 1');
                           END; """.format(field, index, where)
                self._execute(stmt)

        # Require RA to be in range [0, 360[
        for index, when in enumerate(["INSERT", "UPDATE OF ra"]):
            stmt =  """CREATE TRIGGER IF NOT EXISTS ra_within_range_%d
                       AFTER %s ON images
                       FOR EACH ROW
                       WHEN (NEW.ra NOT BETWEEN 0 AND 360) OR (NEW.ra = 360)
                       BEGIN
                           SELECT RAISE(ABORT, 'RA out of range [0, 360[');
                       END; """ % (index, when)
            self._execute(stmt)

        # Require DEC to be in range [-90, 90]
        for index, when in enumerate(["INSERT", "UPDATE OF dec"]):
            stmt =  """CREATE TRIGGER IF NOT EXISTS dec_within_range_%d
                       AFTER %s ON images
                       FOR EACH ROW
                       WHEN NEW.dec NOT BETWEEN -90 AND 90
                       BEGIN
                           SELECT RAISE(ABORT, 'DEC out of range [-90, 90]');
                       END; """ % (index, when)
            self._execute(stmt)

        # Store as a blob entire FITS files.
        self._execute('''
        CREATE TABLE IF NOT EXISTS raw_images (
            id   INTEGER PRIMARY KEY,
            fits BLOB NOT NULL,
            FOREIGN KEY (id) REFERENCES images(id))
        ''')

        self._execute('''
        CREATE TABLE IF NOT EXISTS photometry (
            id         INTEGER PRIMARY KEY,
            star_id    INTEGER NOT NULL,
            image_id   INTEGER NOT NULL,
            magnitude  REAL NOT NULL,
            snr        REAL NOT NULL,
            FOREIGN KEY (star_id)  REFERENCES stars(id),
            FOREIGN KEY (image_id) REFERENCES images(id),
            UNIQUE (star_id, image_id))
        ''')

        self._execute("CREATE INDEX IF NOT EXISTS phot_by_star_image "
                      "ON photometry(star_id, image_id)")
        self._execute("CREATE INDEX IF NOT EXISTS phot_by_image "
                      "ON photometry(image_id)")

        self._execute('''
        CREATE TABLE IF NOT EXISTS light_curves (
            id         INTEGER PRIMARY KEY,
            star_id    INTEGER NOT NULL,
            image_id   INTEGER NOT NULL,
            magnitude  REAL NOT NULL,
            snr        REAL,
            FOREIGN KEY (star_id)  REFERENCES stars(id),
            FOREIGN KEY (image_id) REFERENCES images(id),
            UNIQUE (star_id, image_id))
        ''')

        self._execute("CREATE INDEX IF NOT EXISTS curve_by_star_image "
                      "ON light_curves(star_id, image_id)")

        self._execute('''
        CREATE TABLE IF NOT EXISTS cmp_stars (
            id        INTEGER PRIMARY KEY,
            star_id   INTEGER NOT NULL,
            filter_id INTEGER NOT NULL,
            cstar_id  INTEGER NOT NULL,
            weight    REAL NOT NULL,
            FOREIGN KEY (star_id)    REFERENCES stars(id),
            FOREIGN KEY (filter_id) REFERENCES photometric_filters(id),
            FOREIGN KEY (cstar_id)   REFERENCES stars(id))
        ''')

        self._execute("CREATE INDEX IF NOT EXISTS cstars_by_star_filter "
                      "ON cmp_stars(star_id, filter_id)")

        self._execute('''
        CREATE TABLE IF NOT EXISTS periods (
            id        INTEGER PRIMARY KEY,
            star_id   INTEGER NOT NULL,
            filter_id INTEGER NOT NULL,
            step      REAL NOT NULL,
            period    REAL NOT NULL,
            FOREIGN KEY (star_id)    REFERENCES stars(id),
            FOREIGN KEY (filter_id) REFERENCES photometric_filters(id),
            UNIQUE (star_id, filter_id))
        ''')

        self._execute("CREATE INDEX IF NOT EXISTS period_by_star_filter "
                      "ON periods(star_id, filter_id)")

    def _table_count(self, table):
        """ Return the number of rows in 'table' """
        self._execute("SELECT COUNT(*) FROM %s" % table)
        rows = list(self._rows) # from iterator to list
        assert len(rows) == 1
        return rows[0][0]

    def _add_pfilter(self, pfilter):
        """ Store a photometric filter in the database. The primary
        key of the Passband objects in the table is their hash value """

        # Duck typing is not the way to go here. The photometric filter *must*
        # be a Passband object: hash() always returns an integer, so dangerous
        # (or plain wrong) things like hash(None) would go unnoticed.
        if not isinstance(pfilter, passband.Passband):
            msg = "'pfilter' must be a Passband object"
            raise ValueError(msg)

        t = (hash(pfilter), str(pfilter))
        self._execute("INSERT OR IGNORE INTO photometric_filters VALUES (?, ?)", t)

    @property
    def _pparams_ids(self):
        """ Return the ID of the photometric parameters, in ascending order"""
        self._execute("SELECT id "
                      "FROM photometric_parameters "
                      "ORDER BY id ASC")
        return list(x[0] for x in self._rows)

    def _get_pparams(self, id_):
        """ Return the PhotometricParamaters with this ID.
        Raises KeyError if the database has nothing for this ID """

        self._execute("SELECT aperture, annulus, dannulus "
                      "FROM photometric_parameters "
                      "WHERE id = ?", (id_,))
        rows = list(self._rows)
        if not rows:
            raise KeyError('%d' % id_)
        else:
            assert len(rows) == 1
            args = rows[0]
            return PhotometricParameters(*args)

    def _add_pparams(self, pparams):
        """ Add a PhotometricParameters instance and return its ID or do
        nothing and simply return the ID if already present in the database"""

        t = [pparams.aperture, pparams.annulus, pparams.dannulus]
        self._execute("SELECT id "
                      "FROM photometric_parameters "
                      "     INDEXED BY phot_params_all_rows "
                      "WHERE aperture = ? "
                      "  AND annulus  = ? "
                      "  AND dannulus = ?", t)
        try:
            return list(self._rows)[0][0]
        except IndexError:
            t.insert(0, None)
            self._execute("INSERT INTO photometric_parameters VALUES (?, ?, ?, ?)", t)
            return self._cursor.lastrowid

    def add_candidate_pparams(self, candidate_annuli, pfilter):
        """ Store a CandidateAnnuli instance into the LEMONdB.

        The method links an json_parse.CandidateAnnuli instance to a
        photometric filter, adding a new record to the CANDIDATE_PARAMETERS
        table. This allows us to store in the LEMONdB the photometric
        parameters what were evaluated for each photometric filter, and how
        good they were (the lower the standard deviation, the better). Please
        refer to the documentation of the json_parse.CandidateAnnuli class and
        the annuli module for further information on how the optimal parameters
        for aperture photometry are identified.

        Adding, for the same filter, a CandidateAnnuli with the same aperture,
        annulus and dannulus (sky annulus) that a previously added object, but
        a different stdev, will replace the CandidateAnnuli already in the
        database. For example, if we are working with Johnson I and first add
        CandidateAnnuli(1.618, 14.885, 3.236, 0.476) and, later on,
        CandidateAnnuli(1.618, 14.885, 3.236, 0.981), also for Johnson I, the
        former record (that with stdev 0.981) will be replaced by the latter.

        """

        pparams_id = self._add_pparams(candidate_annuli)
        self._add_pfilter(pfilter)
        t = (None, pparams_id, hash(pfilter), candidate_annuli.stdev)
        self._execute("INSERT OR REPLACE INTO candidate_parameters "
                      "VALUES (?, ?, ?, ?)", t)

    def get_candidate_pparams(self, pfilter):
        """ Return all the CandidateAnnuli for a photometric filter.

        The method returns a list with all the CandidateAnnuli objects that
        have been stored in the LEMONdB (in the CANDIDATE_PARAMETERS table,
        using the add_candidate_pparams method) for the 'filter' photometric
        filter. The returned CandidateAnnuli are sorted in increasing order by
        their standard deviation; that is, the one with the lowest stdev goes
        first, while that with the highest stdev is the last one.

        """

        t = (hash(pfilter),)
        self._execute("SELECT p.aperture, p.annulus, p.dannulus, c.stdev "
                      " FROM candidate_parameters AS c "
                      "      INDEXED BY cand_filter, "
                      "      photometric_parameters AS p "
                      "ON c.pparams_id = p.id "
                      "WHERE c.filter_id = ? "
                      "ORDER BY c.stdev ASC", t)
        return [json_parse.CandidateAnnuli(*args) for args in self._rows]

    def _get_simage_id(self):
        """ Return the ID of the image on which sources were detected.

        Return the ID of the FITS file that was used to detect sources: it can
        be identified in the IMAGES table because it is the only row where the
        value of the SOURCES column is equal to one. Raises KeyError if the
        sources image (LEMONdB.simage) has not yet been set.

        """

        self._execute("SELECT id FROM images WHERE sources = 1")
        rows = list(self._rows)
        if not rows:
            msg = "sources image has not yet been set"
            raise KeyError(msg)
        else:
            assert len(rows) == 1
            return rows[0][0]

    @property
    def simage(self):
        """ Return the FITS image on which sources were detected.

        Return an Image object with the information about the FITS file that
        was used to detect sources. The Image.path attribute is just that, a
        path, but a copy of the FITS image is also stored in the database, and
        is available through the LEMONdB.mosaic attribute. Returns None if the
        sources image has not yet been set.

        """

        try:
            id_ = self._get_simage_id()
        except KeyError:
            return None

        t = (id_,)
        self._execute("SELECT i.path, p.name, i.unix_time, i.object, "
                      "       i.airmass, i.gain, i.ra, i.dec "
                      "FROM images AS i, photometric_filters AS p "
                      "ON i.filter_id = p.id "
                      "WHERE i.id = ?", t)

        rows = list(self._rows)
        assert len(rows) == 1
        args = list(rows[0])
        args[1] = passband.Passband(args[1])
        return Image(*args)

    @simage.setter
    def simage(self, image):
        """ Set the FITS image on which sources were detected.

        Receives an Image object with information about the FITS file that was
        used to detect sources and stores it in the LEMONdB. The file to which
        Image.path refers must exist and be readable, as it is also stored in
        the database and accessible through the LEMON.mosaic attribute. If an
        image with the same Unix time and photometric filter already exists in
        the LEMONdB, DuplicateImageError is raised.

        """

        self.add_image(image, _is_sources_img = True)

        with open(image.path, 'rb') as fd:
            blob = fd.read()

        # Get the ID of the sources image and store it as a blob
        self._execute("SELECT id FROM images WHERE sources = 1")
        rows = list(self._rows)
        assert len(rows) == 1
        id_ = rows[0][0]
        t = (id_, buffer(blob))
        self._execute("INSERT OR REPLACE INTO raw_images VALUES (?, ?)", t)

    def add_image(self, image, _is_sources_img = False):
        """ Store information about a FITS image in the database.

        Raises DuplicateImageError if the Image has the same Unix time and
        photometric filter that another image already stored in the LEMON
        database (as these two values must be unique; i.e., we cannot have
        two or more images with the same Unix time and photometric filter).

        If '_is_sources_img' evaluates to True, this image is stored in the
        database as the FITS file on which sources were detected, overriding
        the previous sources image, if any. You are, however, expected to use
        LEMONdB.simage() to achieve this. In fact, the default value of this
        keyword argument should never be modified under normal circumstances
        when the method is called. You are encouraged to ignore it unless you
        really know what you are doing. This please-stay-away-of-it keyword
        argument is undeniably inelegant, but it exists because it makes much
        simpler the rest of our code, allowing us to store both 'normal' and
        'sources' images in the same table and without having to rewrite a
        considerable chunk of the LEMONdB class.

        All the fields, except for the name of the observed object (i.e., the
        'object' attribute of the Image class) are required in order to store
        an image in the database: sqlite3.IntegrityError is raised in case any
        of them is None, which is the data type that SQLite interprets as NULL.
        As an exception to the previous statement, the photometric filter, time
        of observation, airmass and gain may be None for the sources image (if
        '_is_sources_img' evaluates to True). The reason for this is that,
        while photometry is done on individual images, sources may be detected
        on an image resulting from assembling several ones into a custom mosaic
        (e.g., using the IPAC's Montage toolkit), scenario in which we cannot
        properly speak about a filter, observation date, gain or airmass.

        """

        # Use a SAVEPOINT to, if the insertion of the Image fails, be able
        # to roll back the insertion of the photometric filter.

        mark = self._savepoint()

        # One of the database triggers raises sqlite3.IntegrityError if the
        # photometric filter is NULL. However, we do not store the Passband
        # object directly in the database, but instead use their hash value.
        # Thus, the FILTER_ID column can never be NULL, since hash() always
        # returns an integer. We need to raise the error ourselves.
        if image.pfilter is None and not _is_sources_img:
            msg = "image.pfilter may not be NULL unless SOURCES = 1"
            raise sqlite3.IntegrityError(msg)

        if image.pfilter:
            self._add_pfilter(image.pfilter)

        t = (None, image.path,
             hash(image.pfilter) if image.pfilter else None,
             image.unix_time,
             image.object, image.airmass, image.gain, image.ra, image.dec,
             int(_is_sources_img))

        try:
            # If this is the sources image (i.e., _is_sources_img == True), it
            # will become the only one for which SOURCES == 1. Set the SOURCES
            # column of the previous sources image, if any, to zero, making it
            # a 'normal' image.
            if _is_sources_img:
                self._execute("UPDATE images SET sources = 0 WHERE sources = 1")

            self._execute("INSERT INTO images "
                          "VALUES (?, ?, ?, ?, ?, ?, ?, ?, ?, ?)", t)
            self._release(mark)

        except Exception as e:
            self._rollback_to(mark)

            # Raise DuplicateImageError if there is already an image with this
            # Unix time and photometric filter, instead of the more generic and
            # less descriptive sqlite3.IntegrityError ("columns filter_id,
            # unix_time are not unique")

            unix_time = image.unix_time
            pfilter = image.pfilter

            t = (unix_time, hash(pfilter))
            self._execute("""SELECT *
                             FROM images
                             WHERE unix_time = ?
                               AND filter_id = ? """, t)

            if list(self._rows):
                msg = ("Image with Unix time %.4f (%s) and filter %s already "
                       "in database")
                args = (unix_time, methods.utctime(unix_time), pfilter)
                raise DuplicateImageError(msg % args)

            # This point is only reached if DuplicateImageError was not raised
            # above, so re-raise the original exception, whatever it is.
            raise e

    def _get_image_id(self, unix_time, pfilter):
        """ Return the ID of the Image with this Unix time and filter.
        Raises KeyError if there is no image for this date and filter"""

        # Note the cast to Python's built-in float. Otherwise, if the method
        # gets a NumPy float, SQLite raises "sqlite3.InterfaceError: Error
        # binding parameter - probably unsupported type"
        t = (float(unix_time), hash(pfilter))
        self._execute("SELECT id "
                      "FROM images INDEXED BY img_by_filter_time "
                      "WHERE unix_time = ? "
                      "  AND filter_id = ?", t)
        rows = list(self._rows)
        if not rows:
            msg = "%.4f (%s) and filter %s"
            args = unix_time, methods.utctime(unix_time), pfilter
            raise KeyError(msg % args)
        else:
            assert len(rows) == 1
            assert len(rows[0]) == 1
            return rows[0][0]

    def get_image(self, unix_time, pfilter):
        """ Return the Image observed at a Unix time and photometric filter.
        Raises KeyError if there is no image for this date and filter"""

        image_id = self._get_image_id(unix_time, pfilter)
        self._execute("SELECT i.path, p.name, i.unix_time, i.object, "
                      "       i.airmass, i.gain, i.ra, i.dec "
                      "FROM images AS i, photometric_filters AS p "
                      "ON i.filter_id = p.id "
                      "WHERE i.id = ?", (image_id,))

        rows = list(self._rows)
        if not rows:
            msg = "%.4f (%s) and filter %s"
            args = unix_time, methods.utctime(unix_time), pfilter
            raise KeyError(msg % args)
        else:
            assert len(rows) == 1
            args = list(rows[0])
            args[1] = passband.Passband(args[1])
            return Image(*args)

    def add_star(self, star_id, x, y, ra, dec, imag):
        """ Add a star to the database.

        This method only stores the 'description' of the star, that is, its
        image and celestial coordinates, as well as its instrumental magnitude
        in the image on which it was detected. To add photometric records and
        light curves, use the LEMONdB.add_photometry() and add_light_curve(),
        methods respectively. Raises DuplicateStarError if the specified ID
        was already used for another star in the database.

        """

        t = (star_id, x, y, ra, dec, imag)
        try:
            self._execute("INSERT INTO stars VALUES (?, ?, ?, ?, ?, ?)", t)
        except sqlite3.IntegrityError:
            if __debug__:
                self._execute("SELECT id FROM stars")
                assert (star_id,) in self._rows
            msg = "star with ID = %d already in database" % star_id
            raise DuplicateStarError(msg)

    def get_star(self, star_id):
        """ Return the coordinates and magnitude of a star.

        The method returns a five-element tuple with, in this order: the x- and
        y- coordinates of the star in the image on which it was detected, the
        right ascension and declination and its instrumental magnitude in the
        sources image. Raises KeyError is no star in the database has this ID.

        """

        t = (star_id, )
        self._execute("SELECT x, y, ra, dec, imag "
                      "FROM stars "
                      "WHERE id = ?", t)
        try:
            return self._rows.next()
        except StopIteration:
            msg = "star with ID = %d not in database" % star_id
            raise KeyError(msg)

    def __len__(self):
        """ Return the number of stars in the database """
        return self._table_count('STARS')

    @property
    def star_ids(self):
        """ Return a list with the ID of the stars, in ascending order """
        self._execute("SELECT id FROM stars ORDER BY id ASC")
        return list(x[0] for x in self._rows)

    def add_photometry(self, star_id, unix_time, pfilter, magnitude, snr):
        """ Store the photometric record of a star at a given time and filter.

        Raises UnknownStarError if 'star_id' does not match the ID of any of
        the stars in the database, while UnknownImageError is raised if the
        Unix time and photometric filter do not match those of any of the
        images previously added. At most one photometric record can be stored
        for each star, image and photometric filter; therefore, the addition of
        a second record for the same star ID, Unix time and photometric filter
        causes DuplicatePhotometryError to be raised.

        """

        try:
            # Raises KeyError if no image has this Unix time and filter
            image_id = self._get_image_id(unix_time, pfilter)

            # Note the casts to Python's built-in float. Otherwise, if the
            # method gets a NumPy float, SQLite raises "sqlite3.InterfaceError:
            # Error binding parameter - probably unsupported type"
            t = (None, star_id, image_id, float(magnitude), float(snr))
            self._execute("INSERT INTO photometry VALUES (?, ?, ?, ?, ?)", t)

        except KeyError, e:
            raise UnknownImageError(str(e))

        except sqlite3.IntegrityError:
            if not star_id in self.star_ids:
                msg = "star with ID = %d not in database" % star_id
                raise UnknownStarError(msg)

            msg = "photometry for star ID = %d, Unix time = %4.f " \
                  "(%s) and filter %s already in database"
            args = (star_id, unix_time, methods.utctime(unix_time), pfilter)
            raise DuplicatePhotometryError(msg % args)

    def get_photometry(self, star_id, pfilter):
        """ Return the photometric information of the star.

        The method returns a DBStar instance with the photometric information
        of the star in a given filter. The records are sorted by their date of
        observation. Raises KeyError if 'star_id' does not match the ID of any
        of the stars in the database.

        """

        if star_id not in self.star_ids:
            msg = "star with ID = %d not in database" % star_id
            raise KeyError(msg)

        # Note the cast to Python's built-in int. Otherwise, if the method gets
        # a NumPy integer, SQLite raises "sqlite3.InterfaceError: Error binding
        # parameter - probably unsupported type"
        t = (int(star_id), hash(pfilter))
        self._execute("SELECT img.unix_time, phot.magnitude, phot.snr "
                      "FROM photometry AS phot INDEXED BY phot_by_star_image, "
                      "     images AS img INDEXED BY img_by_filter_time "
                      "ON phot.image_id = img.id "
                      "WHERE phot.star_id = ? "
                      "  AND img.filter_id = ? "
                      "ORDER BY img.unix_time ASC", t)

        args = star_id, pfilter, list(self._rows)
        return DBStar.make_star(*args, dtype = self.dtype)

    def _star_pfilters(self, star_id):
        """ Return the photometric filters for which the star has data.

        The method returns a sorted list of the photometric filters
        (encapsulated as Passband instances) of the images on which the star
        with this ID had photometry done. Raises KeyError is no star in the
        database has the specified ID.

        """

        if star_id not in self.star_ids:
            msg = "star with ID = %d not in database" % star_id
            raise KeyError(msg)

        t = (star_id, )
        self._execute("""SELECT DISTINCT f.name
                         FROM (SELECT DISTINCT image_id
                               FROM photometry INDEXED BY phot_by_star_image
                               WHERE star_id = ?) AS phot
                         INNER JOIN images AS img
                         ON phot.image_id = img.id
                         INNER JOIN photometric_filters AS f
                         ON img.filter_id = f.id """, t)

        return sorted(passband.Passband(x[0]) for x in self._rows)

    @property
    def pfilters(self):
        """ Return the photometric filters for which there is data.

        Return a sorted list of the photometric filters for which the database
        has photometric records. This means that a filter for which images were
        added using LEMONdB.add_image() but that have no associated photometric
        records (LEMONdB.add_photometry()) will not be included in the returned
        list.

        """

        self._execute("""SELECT DISTINCT f.name
                         FROM (SELECT DISTINCT image_id
                               FROM photometry INDEXED BY phot_by_image)
                               AS phot
                         INNER JOIN images AS img
                         ON phot.image_id = img.id
                         INNER JOIN photometric_filters AS f
                         ON img.filter_id = f.id """)

        return sorted(passband.Passband(x[0]) for x in self._rows)

    def _add_curve_point(self, star_id, unix_time, pfilter, magnitude, snr):
        """ Store a point of the light curve of a star.

        Raises UnknownStarError if 'star_id' does not match the ID of any of
        the stars in the database, while UnknownImageError is raised if the
        Unix time and photometric filter do not match those of any of the
        images previously added. At most one light curve point can be stored
        for each star and image, so the addition of a second point for the same
        star ID, Unix time and filter causes DuplicateLightCurvePointError to
        be raised.

        """

        try:
            # Raises KeyError if no image has this Unix time and filter
            image_id = self._get_image_id(unix_time, pfilter)

            # Note the casts to Python's built-in float. Otherwise, if the
            # method gets a NumPy float, SQLite raises "sqlite3.InterfaceError:
            # Error binding parameter - probably unsupported type"
            t = (None, star_id, image_id, float(magnitude), float(snr))
            self._execute("INSERT INTO light_curves "
                          "VALUES (?, ?, ?, ?, ?)", t)

        except KeyError, e:
            raise UnknownImageError(str(e))

        except sqlite3.IntegrityError:
            if not star_id in self.star_ids:
                msg = "star with ID = %d not in database" % star_id
                raise UnknownStarError(msg)

            msg = "light curve point for star ID = %d, Unix time = %4.f " \
                  "(%s) and filter %s already in database"
            args = (star_id, unix_time, methods.utctime(unix_time), pfilter)
            raise DuplicateLightCurvePointError(msg % args)

    def _add_cmp_star(self, star_id, pfilter, cstar_id, cweight):
        """ Add a comparison star to the light curve of a star.

        The method stores 'cstar_id' as the ID of one of the comparison stars,
        with a weight of 'cweight', that were used to compute the light curve
        of the star with ID 'star_id' in the 'pfilter' photometric filter.

        Raises UnknownStarError if either 'star_id' or 'cstar_id' do not match
        the ID of any of the stars in the database. Since a star cannot use
        itself as a comparison star, ValueError is thrown in case the value of
        'star_id' is equal to 'cstar_id'.

        """

        if star_id == cstar_id:
            msg = "star with ID = %d cannot use itself as comparison" % star_id
            raise ValueError(msg)

        mark = self._savepoint()
        try:
            self._add_pfilter(pfilter)
            # Note the cast to Python's built-in float. Otherwise, if the
            # method gets a NumPy float, SQLite raises "sqlite3.InterfaceError:
            # Error binding parameter - probably unsupported type"
            t = (None, star_id, hash(pfilter), cstar_id, float(cweight))
            self._execute("INSERT INTO cmp_stars "
                          "VALUES (?, ?, ?, ?, ?)", t)
            self._release(mark)

        except sqlite3.IntegrityError:
            self._rollback_to(mark)
            if star_id not in self.star_ids:
                msg = "star with ID = %d not in database" % star_id
                raise UnknownStarError(msg)
            else:
                msg = "comparison star with ID = %d not in database" % cstar_id
                raise UnknownStarError(msg)

    def add_light_curve(self, star_id, light_curve):
        """ Store the light curve of a star.

        The database is modified atomically, so in case an error is encountered
        it is left untouched. There are four different exceptions, propagated
        from the LEMONdB._add_curve_point and LEMONdB._add_cmp_star methods,
        that may be raised:

        (1) UnknownStarError if either the star or any of its comparison stars
        are not stored in the database. Thus, LEMONdB.add_star must have been
        used in advance to store the stars with these IDs.

        (2) UnknownImageError if any of the Unix times in the light curve does
        not match that of any of the images in the database with the same
        photometric filter. Therefore, before a light curve is stored, the
        Images to which its points refer must have been added with the
        LEMONdB.add_image method.

        (3) DuplicateLightCurvePointError if the light curve has more than one
        point for the same Unix time, or if the light curve of a star is added
        more than once.

        (4) ValueError if the star uses itself as one of its comparison stars.
        This means, in other words, that in no case can 'star_id' be among the
        IDs listed in the 'cstars' attribute of the light curve.

        """

        mark = self._savepoint()
        try:
            for unix_time, magnitude, snr in light_curve:
                args = star_id, unix_time, light_curve.pfilter, magnitude, snr
                self._add_curve_point(*args)
            for weight in light_curve.weights():
                self._add_cmp_star(star_id, light_curve.pfilter, *weight)
            self._release(mark)
        except:
            self._rollback_to(mark)
            raise

    def get_light_curve(self, star_id, pfilter):
        """ Return the light curve of a star.

        The method returns a LightCurve instance which encapsulates the
        differential photometry of the star in a photometric filter. Raises
        KeyError is no star in the database has the specified ID, while, if
        the star exists but has no light curve in this photometric filter,
        None is returned.

        Although you should never come across it, sqlite3.IntegrityError is
        raised in case of data corruption, namely if the curve does not have
        any comparison stars. As you might remember, each curve (and this is
        enforced by the LightCurve class) requires of at least one comparison
        star; otherwise they could have never been stored in the database.

        """

        # String common across all error messages
        err_msg = "star with ID = %d " % star_id

        # Extract the points of the light curve ...
        t = (star_id, hash(pfilter))
        self._execute("SELECT img.unix_time, curve.magnitude, curve.snr "
                      "FROM light_curves AS curve INDEXED BY curve_by_star_image, "
                      "     images AS img INDEXED BY img_by_filter_time "
                      "ON curve.image_id = img.id "
                      "WHERE curve.star_id = ? "
                      "  AND img.filter_id = ? "
                      "ORDER BY img.unix_time ASC", t)
        curve_points = list(self._rows)

        if curve_points:
            # ... as well as the comparison stars.
            self._execute("SELECT cstar_id, weight "
                          "FROM cmp_stars INDEXED BY cstars_by_star_filter "
                          "WHERE star_id = ? "
                          "  AND filter_id = ? "
                          "ORDER BY cstar_id", t)

            rows = list(self._rows)
            if not rows:
                # This should never happen -- see docstring
                msg = err_msg + "has no comparison stars (?) in %s" % pfilter
                raise sqlite3.IntegrityError(msg)
            else:
                cstars, cweights = zip(*rows)

        else:
            if star_id not in self.star_ids:
                msg = err_msg + "not in database"
                raise KeyError(msg)

            # No curve in the database for this star and filter
            return None

        curve = LightCurve(pfilter, cstars, cweights, dtype = self.dtype)
        for point in curve_points:
            curve.add(*point)
        return curve

    def add_period(self, star_id, pfilter, period, step):
        """ Store the string-length period of a star.

        Add to the database the period of the star, computed using Dworetsky's
        string-length method (http://adsabs.harvard.edu/abs/1983MNRAS.203..917D)
        with a step of 'step' seconds.

        Raises UnknownStarError if 'star_id' does not match the ID of any of
        the stars in the database, and DuplicatePeriodError if the period of
        this star in this photometric filter is already in the database. As the
        filter may have to be added, the database is modified atomically, so it
        is guaranteed to be left untouched in case an error is encountered.

        """

        mark = self._savepoint()
        try:
            self._add_pfilter(pfilter)
            # Note the casts to Python's built-in float. Otherwise, if the
            # method gets a NumPy float, SQLite raises "sqlite3.InterfaceError:
            # Error binding parameter - probably unsupported type"
            t = (None, star_id, hash(pfilter), float(step), float(period))
            self._execute("INSERT INTO periods "
                          "VALUES (?, ?, ?, ?, ?)", t)
            self._release(mark)

        except sqlite3.IntegrityError:
            self._rollback_to(mark)
            if not star_id in self.star_ids:
                msg = "star with ID = %d not in database" % star_id
                raise UnknownStarError(msg)
            else:
                msg = "period for star ID = %d and photometric filter " \
                      "%s already in database" % (star_id, pfilter)
            raise DuplicatePeriodError(msg)

    def get_period(self, star_id, pfilter):
        """ Return the period of a star.

        The method returns a two-element tuple with the string-length period of
        the star in a photometric filter and the step that was used to find it.
        Both values are expressed in seconds. Raises KeyError is no star has
        the specified ID, while, if the star exists but its period in this
        photometric filter is not stored in the database, None is returned.

        """

        t = (star_id, hash(pfilter))
        self._execute("SELECT period, step "
                      "FROM periods INDEXED BY period_by_star_filter "
                      "WHERE star_id = ? "
                      "  AND filter_id = ?", t)
        try:
            rows = tuple(self._rows)
            return rows[0]
        except IndexError:
            if star_id not in self.star_ids:
                msg = "star with ID = %d not in database" % star_id
                raise KeyError(msg)
            else:
                return None

    def get_periods(self, star_id):
        """ Return all the periods of a star.

        Return a NumPy array with the string-length periods of the star in all
        the photometric filters for which they are known. This is a convenience
        function to retrieve the periods of the star (in order to, for example,
        examine how similar they are) without having to call LEMONdB.get_period
        star multiple times. Raises KeyError is no star has the specified ID

        In case no period of the star is known, an empty array is returned. The
        periods may be returned in any order, so there is no way of knowing to
        which photometric filter each one correspond. Use LEMONdB.get_period
        instead if you need to know what the period is in a specific filter.

        """

        t = (star_id,)
        self._execute("SELECT period "
                      "FROM periods INDEXED BY period_by_star_filter "
                      "WHERE star_id = ? ", t)
        periods = tuple(x[0] for x in self._rows)
        if not periods and star_id not in self.star_ids:
            msg = "star with ID = %d not in database" % star_id
            raise KeyError(msg)
        else:
            return numpy.array(periods)

    def airmasses(self, pfilter):
        """ Return the airmasses of the images in a photometric filter.

        The method returns a dictionary which maps the Unix time of each of the
        images in this photometric filter to their airmasses. If no images were
        taken in this filter, an empty dictionary is returned.

        """

        t = (hash(pfilter), )
        self._execute("SELECT unix_time, airmass "
                      "FROM images INDEXED BY img_by_filter_time "
                      "WHERE filter_id = ? ", t)
        return dict(self._rows)

    def get_phase_diagram(self, star_id, pfilter, period, repeat = 1):
        """ Return the folded light curve of a star.

        The method returns a LightCurve instance with the phase diagram of the
        star in a photometric filter: 'Phase diagrams (also known as 'folded
        light curves') are a useful tool for studying the behavior of periodic
        stars such as Cepheid variables and eclipsing binaries. In a phase
        diagram, multiple cycles of brightness variation are superimposed on
        each other. Instead of plotting magnitude versus Julian date as with a
        regular light curve, each observation is plotted as a function of 'how
        far into the cycle' it is' [http://www.aavso.org/data/lcg/curve.shtml].

        The 'repeat' keyword argument determines how many times the cycle is
        repeated, in order help us more easily appreciate what the shape of the
        period is. A 'phased Unix time' of 0,05, for example, becomes 1.05 the
        first time the phase diagram is repeated, 2.05 the second time, etc.

        Raises KeyError is no star in the database has the specified ID, while,
        if the star exists but has no light curve in this photometric filter,
        None is returned.

        """

        curve = self.get_light_curve(star_id, pfilter)
        if curve is None:
            return None

        phase = LightCurve(pfilter, curve.cstars,
                           curve.cweights, dtype = curve.dtype)
        unix_times, magnitudes, snrs = zip(*curve)
        zero_t = min(unix_times)

        phased_x = []
        for utime, mag, snr in zip(unix_times, magnitudes, snrs):
            # How far into the cycle is this Unix time?
            fractional_part = math.modf((utime - zero_t) / period)[0]
            phased_x.append(fractional_part)
        assert len(phased_x) == len(unix_times)

        x_max = 1;
        phased_unix_times = phased_x[:]
        for _ in xrange(repeat - 1): # -1 as there is already one (phased_x)
            phased_unix_times += [utime + x_max for utime in phased_x]
            x_max += 1;

        assert len(phased_unix_times) == len(unix_times) * repeat
        phased_magnitudes = magnitudes * repeat
        phased_snr = snrs * repeat

        for utime, mag, snr in \
            zip(phased_unix_times, phased_magnitudes, phased_snr):
                phase.add(utime, mag, snr)

        assert len(phase) == len(curve) * repeat
        return phase

    def most_similar_magnitude(self, star_id, pfilter):
        """ Iterate over the stars sorted by their similarity in magnitude.

        Returns a generator over the stars in the LEMONdB that have a light
        curve in the 'pfilter' photometric filter, sorted by the difference
        between their instrumental magnitudes and that of the star with ID
        'star_id'. In other words: the first returned star will be that whose
        instrumental magnitude is most similar to that of 'star_id', while the
        last one will be that with the most different magnitude. At each step,
        a two-element tuple with the ID of the star and its instrumental
        magnitude is returned.

        """

        # Map each ID other than 'star_id' to its instrumental magnitude
        magnitudes = [(id_, self.get_star(id_)[-1])
                      for id_ in self.star_ids if id_ != star_id]

        # Sort the IDs by the difference between their instrumental magnitude
        # and the reference instrumental magnitude (that of the star with ID
        # 'star_id', and return one by one those which have a light curve
        rmag = self.get_star(star_id)[-1]
        magnitudes.sort(key = lambda x: abs(rmag - x[1]))
        for id_, imag in magnitudes:
            if self.get_light_curve(id_, pfilter):
                yield id_, imag

    @property
    def field_name(self):
        """ Determine the name of the field observed during a campaign.

        The method finds the most common prefix among the object names of the
        images (IMAGES table) contained in the database. What we understand by
        'most common prefix' in this context is the longest substring with
        which more than half of the images start. The purpose of this method is
        to allow to automatically determine which field was observed, without
        relying on a single image but instead by analyzing all of them. The
        ValueError exception is raised if there are no images in the LEMONdB.
        None is returned, on the other hand, if there is no prefix common to
        the object names (e.g., if there are two images whose names are
        'FT_Tau_1minB' and 'BD+78_779_20minV').

        For example: if there are only three images in the LEMONdB and their
        object names are 'IC5146_30minV', 'IC5146_30minR' and 'IC5146_1minI',
        the string 'IC5146' is returned. Trailing whitespaces and underscores
        are stripped from the common prefix.

        """

        self._execute("SELECT object FROM images")
        object_names = [x[0] for x in self._rows]

        if not object_names:
            msg = "database contains no images"
            raise ValueError(msg)

        # Loop over all the object names stored in the LEMONdB, keeping the
        # track of how many times each prefix is seen (e.g., 'abc' gives us
        # three different prefixes: 'a', 'ab' and 'abc').
        substrings = collections.defaultdict(int)
        for name in object_names:
            for index in range(1, len(name) + 1):
                substrings[name[:index]] += 1

        def startswith_counter(prefix, names):
            """ Return the number of strings in 'names' starting with 'prefix' """
            return len([x for x in names if x.startswith(prefix)])

        # Loop over the prefixes, from longest to shortest, until one common to
        # more than half of the object names (i.e., images) in the database is
        # found.
        longest = sorted(substrings.keys(), key = len, reverse = True)
        minimum_matches = len(object_names) // 2 + 1
        for prefix in longest:
            if startswith_counter(prefix, object_names) >= minimum_matches:
                return prefix.strip(" _") # e.g., "NGC 2276_" to "NGC 2264"

    def _set_metadata(self, key, value):
        """ Set (or replace) the value of a record in the METADATA table.

        Since it is stored in the METADATA table as a TEXT type, 'key' must be
        a string object. A BLOB type, on the other hand, is used for 'value',
        so it may be a string, number or None. ValueError is raised otherwise.

        """

        if not isinstance(key, basestring):
            raise ValueError("key must be a string")

        if not ((value is None) or
                (isinstance(value, (basestring, numbers.Real)))):
            raise ValueError("value must be a string, number or None")

        t = (str(key), value)
        self._execute("INSERT OR REPLACE INTO metadata VALUES (?, ?)", t)

    def _get_metadata(self, key):
        """ Return the value of a record in the METADATA table. Raise
        AttributeError if 'key' does not match that of any key-value pair."""

        t = (key, )
        self._execute("SELECT value FROM metadata WHERE key = ?", t)
        rows = tuple(self._rows)
        if not rows:
            msg = "METADATA table has no record '%s'" % key
            raise AttributeError(msg)
        else:
            assert len(rows) == 1
            assert len(rows[0]) == 1
            return rows[0][0]

    def _del_metadata(self, key):
        """ Delete a record in the METADATA table.

        Raise AttributeError if the key does not exist in the table.

        """

        # Not interested in the return value, just want LEMONdB._get_metadata()
        # to raise AttributeError in case the key does not exist in the table.
        self._get_metadata(key)
        t = (key, )
        self._execute("DELETE FROM metadata WHERE key = ?", t)

    @property
    def mosaic(self):
        """ Save to disk the FITS file on which sources were detected.

        This method saves to a temporary location, with the '.fits' extension,
        the FITS file that was used to detect sources, stored as a blob in the
        database. Returns the path to the FITS file, or None if the sources
        image has not yet been set. It is important to note that the FITS file
        is saved to a *different* temporary location every time this method is
        called, so accessing the LEMONdB.mosaic attribute multiple times means
        that the same number of copies of the file will be saved to disk.

        """

        try:
            id_ = self._get_simage_id()
        except KeyError:
            return None

        self._execute("SELECT fits FROM raw_images WHERE id = ?", (id_,))
        rows = list(self._rows)
        assert len(rows) == 1
        assert len(rows[0]) == 1
        blob = rows[0][0]
        fd, path = tempfile.mkstemp(suffix = '.fits')
        os.write(fd, blob)
        os.close(fd)
        return path

    def star_closest_to_world_coords(self, ra, dec):
        """ Find the star closest to a right ascension and declination.

        Compute the angular distance from the right ascension and declination
        of each star in the LEMONdB to the specified coordinates (ra, dec).
        Returns a two-element tuple containing the ID of the closest star to
        these coordinates and its angular distance, in degrees, respectively.
        Raises ValueError if there are no stars in the LEMONdB.

        """

        if not len(self):
            raise ValueError("database is empty")

        self._execute("SELECT id, ra, dec FROM stars")

        closest_id = None
        closest_distance = float('inf')
        coordinates = astromatic.Coordinates(ra, dec)
        for star_id, star_ra, star_dec in self._rows:
            star_coords = astromatic.Coordinates(star_ra, star_dec)
            star_distance = coordinates.distance(star_coords)
            if star_distance < closest_distance:
                closest_id = star_id
                closest_distance = star_distance

        return closest_id, closest_distance

def _add_metadata_property(name):
    """ Dynamically add a property to the LEMONdB class.

    Add to the LEMONdB class the property 'name', whose getter and setter
    functions are the LEMONdB._get_metadata() and LEMONdB._set_metadata()
    methods, respectively. In this manner, this property serves as a shortcut
    to store and read data from the METADATA table. For example, if 'name' is
    'author', LEMONdB.author = 'Jane Doe' will insert or replace ('author',
    'Jane Doe') in METADATA. The name of the property is always converted to
    lowercase, although the original case is preserved in the METADATA table.

    """

    def getter(self):
        try:
            return self._get_metadata(name)
        except AttributeError:
            # The same error message normally used by AttributeError
            msg = "'LEMONdB' object has no attribute '%s'" % name.lower()
            raise AttributeError(msg)

    setter = lambda self, value: self._set_metadata(name, value)
    deleter = lambda self: self._del_metadata(name)
    setattr(LEMONdB, name.lower(), property(getter, setter, deleter))

_add_metadata_property('DATE')     # date of creation of the LEMONdB
_add_metadata_property('AUTHOR')   # who ran LEMON to create the LEMONdB
_add_metadata_property('HOSTNAME') # where the LEMONdB was created
_add_metadata_property('ID')       # unique identifier of the LEMONdB
_add_metadata_property('VMIN')     # values for the log scale (APLpy)
_add_metadata_property('VMAX')<|MERGE_RESOLUTION|>--- conflicted
+++ resolved
@@ -41,11 +41,8 @@
 import tempfile
 
 # LEMON modules
-<<<<<<< HEAD
 import astromatic
-=======
 import json_parse
->>>>>>> 1d36079d
 import methods
 import passband
 
